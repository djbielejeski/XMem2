--- conflicted
+++ resolved
@@ -14,15 +14,9 @@
 
         # Data parameters
         parser.add_argument('--static_root', help='Static training data root', default='../Datasets/static')
-<<<<<<< HEAD
         parser.add_argument('--bl_root', help='Blender training data root', default='../Datasets/BL30K')
         parser.add_argument('--yv_root', help='YouTubeVOS data root', default='../Datasets/YouTube')
         parser.add_argument('--davis_root', help='DAVIS data root', default='../Datasets/DAVIS')
-=======
-        parser.add_argument('--bl_root', help='Blender training data root', default='../Datasets/BL30K') 
-        parser.add_argument('--yv_root', help='YouTubeVOS data root', default='../Datasets/YouTube')
-        parser.add_argument('--davis_root', help='DAVIS data root', default='.../Datasets/DAVIS')
->>>>>>> ca2436e3
         parser.add_argument('--num_workers', help='Total number of dataloader workers across all GPUs processes', type=int, default=16)
 
         parser.add_argument('--key_dim_f16', default=64, type=int)

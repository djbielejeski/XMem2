--- conflicted
+++ resolved
@@ -36,11 +36,7 @@
         'max_mid_term_frames': 10,
         'mem_every': 10,
         'min_mid_term_frames': 5,
-<<<<<<< HEAD
-        'model': 'saves/Jan11_12.13.03_retrain_s2/Jan11_12.13.03_retrain_s2_850000.pth', # './saves/XMem.pth',
-=======
         'model': 'saves/Dec20_01.38.26_retrain_s2/Dec20_01.38.26_retrain_s2_300000.pth', # './saves/XMem.pth',
->>>>>>> 63c16ec5
         'no_amp': False,
         'num_objects': 1,
         'num_prototypes': 128,
@@ -49,21 +45,13 @@
         'top_k': 30,
         'value_dim': 512,
         'video': f'../VIDEOS/DAVIS-2017-trainval-480p/DAVIS/2017_train_val_split/val/JPEGImages/{video_name}',
-<<<<<<< HEAD
         'masks_out_path': f'../VIDEOS/RESULTS/XMem_u2net/DAVIS-2017/trained_final_grad_acc/{how_many_extra_frames}_extra_frames',
-=======
-        'masks_out_path': f'../VIDEOS/RESULTS/XMem_u2net/DAVIS-2017/trained_final/{how_many_extra_frames}_extra_frames',
->>>>>>> 63c16ec5
         'workspace': None,
         'save_masks': True,
         'restore_path':  ''
     }
 
-<<<<<<< HEAD
     model_path = config['model'] #
-=======
-    model_path = ""#config['model']
->>>>>>> 63c16ec5
     network = XMem(config, model_path).cuda().eval()
     import numpy as np
     model_parameters = filter(lambda p: p.requires_grad, network.parameters())
@@ -81,13 +69,8 @@
     # Start eval
     vid_reader = VideoReader(
         f'{video_name}', 
-<<<<<<< HEAD
         f'/home/maksym/RESEARCH/VIDEOS/DAVIS-2017-trainval-480p/DAVIS/2017_train_val_split/val/JPEGImages/{video_name}',
         f'/home/maksym/RESEARCH/VIDEOS/DAVIS-2017-trainval-480p/DAVIS/2017_train_val_split/val/Annotations_chosen/BINARIZED/{video_name}',
-=======
-        f'/l/users/ariana.venegas/Documents/Documents/RESEARCH/VIDEOS/DAVIS-2017-trainval-480p/DAVIS/2017_train_val_split/val/JPEGImages/{video_name}',
-        f'/l/users/ariana.venegas/Documents/Documents/RESEARCH/VIDEOS/DAVIS-2017-trainval-480p/DAVIS/2017_train_val_split/val/Annotations_chosen/BINARIZED/{video_name}',
->>>>>>> 63c16ec5
         size=config['size'],
         use_all_mask=True
     )
